#!/usr/bin/env python

'''An object-oriented interface for Lightning.

    TODO:
    - Whole X-ray thing
        - Counts mode
    - Move imports around, to only where they're needed?
    - Standardize variable names
    - Documentation
'''

# Standard library
import time
import warnings
import numbers
# Scipy/numpy
import numpy as np
from scipy.integrate import trapz
from scipy.interpolate import interp1d
# Astropy
from astropy.cosmology import FLRW, FlatLambdaCDM
import astropy.units as u
import astropy.constants as const
from astropy.utils.exceptions import AstropyUserWarning
from astropy.table import Table
from astropy.io import ascii
# Lightning
from .sfh import PiecewiseConstSFH
from .sfh.delayed_exponential import DelayedExponentialSFH
from .stellar import StellarModel
from .dust import DustModel # Move inside setup function where needed?
from .agn import AGNModel # Move inside setup function where needed?
from .xray import StellarPlaw, AGNPlaw, Qsosed
from .xray.absorption import Tbabs, Phabs
from .attenuation.calzetti import CalzettiAtten, ModifiedCalzettiAtten
from .get_filters import get_filters

__all__ = ['Lightning']

class Lightning:
    '''An interface for estimating the likelihood of an SED model.

    Holds information about the filters, observed flux, type of model.
    The goal is to have one object for an entire fitting process and to
    call some kind of method, like ``Lightning.fit(p0, method='mcmc')`` to produce
    the best fit or sample the distributions.

    Parameters
    ----------
    filter_labels : list, str
        List of filter labels.
    redshift : float
        Redshift of the model. If set, ``lum_dist`` is ignored.
    lum_dist : float
        Luminosity distance to the model. If ``redshift`` is not set,
        this parameter must be. If a luminosity distance is provided
        instead of a redshift, the redshift is set to 0 (as we assume
        the galaxy is very nearby).
    flux_obs : np.ndarray, (Nfilters,) or (Nfilters, 2), float32, optional
        The observed flux densities in mJy, or, optionally, the
        observed flux densities and associated uncertainties as a
        2D array.
    flux_unc : np.ndarray, (Nfilters,), float32, optional
        The uncertainties associated with ``flux_obs``.
    wave_grid : tuple (3,), or np.ndarray, (Nwave,), float32, optional
        Either a tuple specifying a log-spaced wavelength grid, or an array
        giving the wavelengths.
    SFH_type : {'Piecewise-Constant', 'Delayed-Exponential'}
        String specifying the SFH type to use.
    ages : np.ndarray, (Nages,), float32
        Array giving the stellar ages (or stellar age bins) of the stellar
        population models.
    atten_type : {'Modified-Calzetti', 'Calzetti'}
        String specifying the dust attenuation model to use.
    dust_emission : bool
        If ``True``, a Draine & Li (2007) dust emission model is included,
        in energy balance with the attenuated power.
    agn_emission : bool
        If ``True``, a Stalevski et al. (2016) UV-IR AGN emission model is
        included.
    lightning_filter_path : str
        Path to lightning filters. Not actually used.
    print_setup_time : bool
        If ``True``, the setup time will be printed.
    model_unc : np.ndarray, (Nfilters,), float32, or float
        Fractional (i.e. [0,1)) model uncertainty to include in the fits. If
        a scalar is provided, the same model uncertainty is applied to each filter.
        Alternately, model uncertainties can be provided as an array, one per filter.
        The smarter way to do this in the future may be to set model uncertainties per
        component, rather than per filter.
    cosmology : astropy.cosmology.FlatLambdaCDM
        The cosmology to assume.

    Attributes
    ----------
    flux_obs
    flux_unc
    Lnu_obs : None or numpy.ndarray, (Nfilters,), float32
        Observed-frame luminosity densities, converted from the given fluxes.
    Lnu_unc : None or numpy.ndarray, (Nfilters,), float32
        Uncertainties associated with ``Lnu_obs``.
    filter_labels : list, str
        List of filter labels.
    filters : dict, len=Nfilters, float32
        A dict of numpy float32 arrays. The keys are *filter_labels* and the
        values correspond to the normalized transmission evaluated on
        *wave_grid*.
    wave_obs : numpy.ndarray, (Nfilters,), float32
        Mean wavelength of the the supplied filters.
    redshift : float
        Redshift of the model. Assumed to be 0 if `lum_dist` was set.
    DL : float
        Luminosity distance to the model, in Mpc
    wave_grid_rest : numpy.ndarray, (Nwave,), float32
        Unified rest-frame wavelength grid for the models.
    wave_grid_obs
    nu_grid_rest
    nu_grid_obs
    path_to_filters : str
        The path (relative or absolute, should just make it absolute) to the
        top filter directory.
    model_unc

    '''

    def __init__(self, filter_labels,
                 redshift=None, lum_dist=None,
                 flux_obs=None, flux_obs_unc=None,
                 wave_grid=(0.1, 1000, 1200),
                 SFH_type='Piecewise-Constant', ages=None,
                 atten_type='Modified-Calzetti',
                 dust_emission=False,
                 agn_emission=False,
                 xray_mode='counts',
                 xray_stellar_emission=None,
                 xray_agn_emission=None,
                 xray_absorption=None,
                 xray_wave_grid=(1e-6, 1e-1, 200),
                 #xray_counts=None,
                 xray_arf=None,
                 xray_exposure=None,
                 galactic_NH=0.0,
                 lightning_filter_path=None,
                 print_setup_time=False,
                 model_unc=None,
                 cosmology=None):

        self.filter_labels = filter_labels
        self.path_to_filters = lightning_filter_path

        # Cosmology
        if (cosmology is None):
            self.cosmology = FlatLambdaCDM(H0=70, Om0=0.3)
        else:
            assert (isinstance(cosmology, FlatLambdaCDM)), "'cosmology' should be provided as an astropy cosmology object"
            self.cosmology = cosmology

        # Handle distance indicators -- redshift or luminosity distance
        if (redshift is not None):
            self.redshift = redshift
            DL = self.cosmology.luminosity_distance(self.redshift).value

            if (DL < 10):
                warnings.warn('Redshift results in a luminosity distance less than 10 Mpc. Setting DL to 10 Mpc to convert flux/uncertainty to Lnu.',
                               AstropyUserWarning)
                DL = 10

        else:
            if (lum_dist is not None):

                DL = lum_dist
                # For galaxies where a user might specify DL instead of z,
                # z should be effectively 0.
                self.redshift = 0.0

            else:

                raise ValueError("At least one of 'redshift' and 'lumin_dist' must be set.")

        self.DL = DL

        if (xray_mode not in ['flux', 'counts', 'None', None]):
            raise ValueError('X-ray mode "%s" not understood.' % (xray_mode))
        self.xray_mode = xray_mode

        # Handle fluxes if they're provided at this stage
        if (flux_obs is None):
            self._flux_obs = None
            self.Lnu_obs = None
        else:
            self.flux_obs = flux_obs

        if (flux_obs_unc is None):
            self._flux_unc = None
            self.Lnu_unc = None
        else:
            self.flux_unc = flux_obs_unc

        # Model uncertainty - either a scalar or an array
        # with one entry per filter.
        if (model_unc is None):
            self.model_unc = np.zeros(len(filter_labels))
        else:
            # Scalar case
            if isinstance(model_unc, numbers.Number):
                assert (model_unc < 1), "'model_unc' should be a number less than 1."
                self.model_unc = np.full(len(filter_labels), model_unc)
            # If it's not a scalar, assume it's a vector
            else:
                model_unc = np.array(model_unc).flatten()
                assert (np.all(model_unc < 1)), "All elements of 'model_unc' should be numbers less than 1."
                assert (len(model_unc) == len(self.filter_labels)), "Length of 'model_unc' (%d) must match length of 'filter_labels' (%d)" % (len(model_unc), len(self.filter_labels))
                self.model_unc = model_unc

        # Initialize wavelength grid
        # Some error handling here would be nice
        if(isinstance(wave_grid, tuple)):
            self.wave_grid_rest = np.logspace(np.log10(wave_grid[0]), np.log10(wave_grid[1]), wave_grid[2])
        else:
            self.wave_grid_rest = wave_grid

        # If the X-ray model is required, define the X-ray wave grid
        if(self.xray_mode not in [None, 'None']):
            assert (xray_wave_grid is not None), 'Wavelengths for X-ray model must be provided.'
            if isinstance(xray_wave_grid, tuple):
                self.xray_wave_grid_rest = np.logspace(np.log10(xray_wave_grid[0]), np.log10(xray_wave_grid[1]), xray_wave_grid[2])
            else:
                self.xray_wave_grid_rest = xray_wave_grid

            self.xray_wave_grid_obs = (1 + self.redshift) * self.xray_wave_grid_rest

            self.xray_nu_grid_rest = const.c.to(u.um / u.s).value / self.xray_wave_grid_rest
            self.xray_nu_grid_obs = const.c.to(u.um / u.s).value / self.xray_wave_grid_obs

            #self.xray_mode = xray_mode

            #self.wave_grid_rest = np.concatenate((self.wave_grid_rest, self.xray_wave_grid_rest))

        self.wave_grid_obs = (1 + self.redshift) * self.wave_grid_rest
        self.nu_grid_rest = const.c.to(u.um / u.s).value / self.wave_grid_rest
        self.nu_grid_obs = const.c.to(u.um / u.s).value / self.wave_grid_obs

        # Initialize a dict for the filters. Might change this to a structured numpy array.
        self.filters = dict()
        for name in self.filter_labels:
            self.filters[name] = np.zeros(len(self.wave_grid_rest), dtype='float')

        # Load the filters
        t0 = time.time()
        self._get_filters()
        self.Nfilters = len(self.filters)
        t1 = time.time()

        # Get the mean wavelengths of the filters
        self.wave_obs = np.zeros(len(self.filter_labels), dtype='float')
        self._get_wave_obs()
        self.nu_obs = const.c.to(u.um / u.s).value / self.wave_obs
        t2 = time.time()

        # This block steps up the star formation history and
        # stellar population models
        allowed_SFHs = ['Piecewise-Constant', 'Delayed-Exponential']
        if SFH_type not in allowed_SFHs:
            print('Allowed SFHs are:', allowed_SFHs)
            raise ValueError("SFH type '%s' not understood." % (SFH_type))
        else:
            self.SFH_type = SFH_type

        if (self.SFH_type == 'Piecewise-Constant'):
            # Define default stellar age bins
            univ_age = self.cosmology.age(self.redshift).value
            if (ages is None):
                if (univ_age < 1):
                    raise ValueError('Redshift too large; fewer than 4 age bins in SFH.')
                elif (univ_age < 5):
                    self.ages = np.array([0, 1.0e7, 1.0e8, 1.0e9, univ_age * 1e9])
                else:
                    self.ages = np.array([0, 1.0e7, 1.0e8, 1.0e9, 5.0e9, univ_age * 1e9])
            else:
                self.ages = np.array(ages)


            self.ages = np.sort(self.ages)
            if (np.any(self.ages > univ_age * 1e9)):
                raise ValueError('None of the provided age bins can exceed the age of the Universe at z.')

            self.Nages = len(self.ages) - 1

        else:
            univ_age = self.cosmology.age(self.redshift).value
            if (ages is None):
                self.ages = np.logspace(6, np.log10(univ_age * 1e9), 20) # Log spaced grid from 1 Myr to the age of the Universe.
            else:
                self.ages = np.array(ages)

            self.ages = np.sort(self.ages)
            if (np.any(self.ages > univ_age * 1e9)):
                raise ValueError('None of the provided ages can exceed the age of the Universe at z.')

            self.Nages = len(self.ages)


        self._setup_stellar()
        t3 = time.time()

        # Set up dust attenuation
        allowed_atten = ['Calzetti', 'Modified-Calzetti', 'None', None]
        if atten_type not in allowed_atten:
            print('Allowed attenuation curves are:', allowed_atten)
            raise ValueError("Attenuation type '%s' not understood." % (atten_type))
        else:
            self.atten_type = atten_type
            self._setup_dust_att()

        t4 = time.time()

        # Set up dust emission
        if(dust_emission):
            self._setup_dust_em()
        else:
            self.dust = None

        t5 = time.time()

        # Set up AGN emission
        if(agn_emission):
            self._setup_agn()
        else:
            self.agn = None

        t6 = time.time()

        # # Set up X-ray emission
        # allowed_xray_em = ['Xray-Plaw', 'Xray-Plaw-Expcut', 'None', None]
        # allowed_xray_abs = ['None', None]
        # if xray_emission not in allowed_xray_em:
        #     print('Allowed X-ray emission models are:', allowed_xray_em)
        #     raise ValueError("X-ray emission type '%s' not understood." % (xray_emission))
        # else:
        #     self.xray_em_type = xray_emission
        # if xray_absorption not in allowed_xray_abs:
        #     print('Allowed X-ray absorption models are:', allowed_xray_abs)
        #     raise ValueError("X-ray absorption type '%s' not understood." % (xray_absorption))
        # else:
        #     self.xray_abs_type = xray_absorption
        #
        # if(self.xray_em_type not in ['None', None]):
        #     self._setup_xray(xray_wave_grid, xray_arf, xray_exposure, xray_mode)
        # else:
        #     self.xray_em = None
        #     self.xray_abs = None
        #
        # t7 = time.time()

        # Set up X-ray emission
        #allowed_xray_em = ['Xray-Plaw', 'Xray-Plaw-Expcut', 'None', None]
        allowed_xray_st_em = ['Stellar-Plaw', 'None', None]
        allowed_xray_agn_em = ['AGN-Plaw', 'QSOSED', 'None', None]
        allowed_xray_abs = ['tbabs', 'phabs', 'None', None]
        if xray_stellar_emission not in allowed_xray_st_em:
            print('Allowed X-ray stellar emission models are:', allowed_xray_at_em)
            raise ValueError("X-ray stellar emission type '%s' not understood." % (xray_stellar_emission))
        else:
            self.xray_st_em_type = xray_stellar_emission
        if xray_agn_emission not in allowed_xray_agn_em:
            print('Allowed X-ray AGN emission models are:', allowed_xray_agn_em)
            raise ValueError("X-ray AGN emission type '%s' not understood." % (xray_agn_emission))
        else:
            self.xray_agn_em_type = xray_agn_emission
        if xray_absorption not in allowed_xray_abs:
            print('Allowed X-ray absorption models are:', allowed_xray_abs)
            raise ValueError("X-ray absorption type '%s' not understood." % (xray_absorption))
        else:
            self.xray_abs_type = xray_absorption

        if(self.xray_abs_type not in ['None', None]):
            self._setup_xray_absorption()
        else:
            self.xray_abs_intr = None
            self.xray_abs_gal = None
        if(self.xray_st_em_type not in ['None', None]):
            self._setup_xray_stellar(xray_arf, xray_exposure)
        else:
            self.xray_stellar_em = None
        if(self.xray_agn_em_type not in ['None', None]):
            self._setup_xray_agn(xray_arf, xray_exposure)
        else:
            self.xray_agn_em = None

        self.galactic_NH = galactic_NH

        t7 = time.time()

        # For later use, make an array of the model components and
        # figure out how many components our total model has
        self.model_components = [self.sfh, self.atten, self.dust, self.agn,
                                 self.xray_stellar_em, self.xray_agn_em, self.xray_abs_intr]
        self.Nparams = 0
        for mod in self.model_components:
            if (mod is not None):
                self.Nparams += mod.Nparams

        if (print_setup_time):
            print('%.3f s elapsed in _get_filters' % (t1 - t0))
            print('%.3f s elapsed in _get_wave_obs' % (t2 - t1))
            print('%.3f s elapsed in stellar model setup' % (t3 - t2))
            print('%.3f s elapsed in dust attenuation model setup' % (t4 - t3))
            print('%.3f s elapsed in dust emission model setup' % (t5 - t4))
            print('%.3f s elapsed in agn emission model setup' % (t6 - t5))
            print('%.3f s elapsed in X-ray model setup' % (t7 - t6))
            print('%.3f s elapsed total' % (t7 - t0))


    @property
    def flux_obs(self):
        '''Observed flux-densities in mJy.

        Flux densities are converted to observed-frame
        luminosity densities.
        '''
        return self._flux_obs


    @flux_obs.setter
    def flux_obs(self, flux):
        flux = np.array(flux)
        flux_shape = flux.shape
        if (len(flux_shape) > 1):
            # Then the second column should be the uncertainties
            if (flux_shape[1] != 2):
                raise ValueError('If flux is 2D it should have shape (Nfilters,2) where the second column contains the uncertainties.')

            if (flux_shape[0] != len(self.filter_labels)):
                raise ValueError('Number of observed fluxes (%d) must correspond to number of filters in model (%d).' % (flux_shape[0], len(self.filter_labels)))

            self._flux_obs = flux[:,0]
            self.flux_unc = flux[:,1]
        else:
            if (len(flux) != len(self.filter_labels)):
                raise ValueError('Number of observed fluxes (%d) must correspond to number of filters in model (%d).' % (len(flux), len(self.filter_labels)))

            self._flux_obs = flux

        Lnu_obs = np.zeros(len(self.filter_labels))
        #Lnu_unc = np.zeros(len(self.filter_labels))

        if (self.xray_mode == 'counts'):
            xray_counts = np.zeros(len(self.filter_labels))
            #xray_counts_unc = np.zeros(len(self.filter_labels))
            counts_mask = np.array(['XRAY' in s for s in self.filter_labels])
            xray_counts[counts_mask] = self.flux_obs[counts_mask]
            #xray_counts_unc[counts_mask] = flux_unc[counts_mask]
            xray_counts[~counts_mask] = np.nan
            self.xray_counts = xray_counts
            #self.xray_counts_unc = xray_counts_unc
            Lnu_obs[counts_mask] = np.nan
            #Lnu_unc[counts_mask] = 0.0
        else:
            counts_mask = np.zeros(len(self.filter_labels), dtype='bool')
            self.xray_counts = None
            #self.xray_counts_unc = None

        Lnu_obs[~counts_mask] = self._fnu_to_Lnu(self.flux_obs[~counts_mask])
        #Lnu_unc[~counts_mask] = self._fnu_to_lnu(self.flux_unc[~counts_mask])

        self.Lnu_obs = Lnu_obs


    @property
    def flux_unc(self):
        '''Uncertainties associated with ``flux_obs``.

        Flux densities are converted to observed-frame
        luminosity densities.
        '''
        return self._flux_unc


    @flux_unc.setter
    def flux_unc(self, flux_unc):
        flux_unc = np.array(flux_unc)
        if (len(flux_unc) != len(self.filter_labels)):
            raise ValueError('Number of flux uncertainties (%d) must correspond to number of filters in model (%d).' % (len(flux_unc), len(self.filter_labels)))

        self._flux_unc = flux_unc

        # Lnu_obs = np.zeros(len(self.filter_labels))
        Lnu_unc = np.zeros(len(self.filter_labels))

        if (self.xray_mode == 'counts'):
            # xray_counts = np.zeros(len(self.filter_labels))
            xray_counts_unc = np.zeros(len(self.filter_labels))
            counts_mask = np.array(['XRAY' in s for s in self.filter_labels])
            # xray_counts[counts_mask] = flux_obs[counts_mask]
            xray_counts_unc[counts_mask] = self.flux_unc[counts_mask]
            # self.xray_counts = xray_counts
            self.xray_counts_unc = xray_counts_unc
            # Lnu_obs[counts_mask] = np.nan
            Lnu_unc[counts_mask] = 0.0
        else:
            counts_mask = np.zeros(len(self.filter_labels), dtype='bool')
            # self.xray_counts = None
            self.xray_counts_unc = None

        # Lnu_obs[~counts_mask] = self._fnu_to_lnu(self.flux_obs[~counts_mask])
        Lnu_unc[~counts_mask] = self._fnu_to_Lnu(self.flux_unc[~counts_mask])

        self.Lnu_unc = Lnu_unc


    def _fnu_to_Lnu(self, flux):
        '''
        Helper function to convert fnu in mJy to Lnu in Lsun Hz-1
        '''

        Mpc_to_cm = u.Mpc.to(u.cm)
        mJy_to_cgs = 1e-26
        cgs_to_Lsun = (u.erg / u.s /u.Hz).to(u.solLum / u.Hz)

        FtoL = 4 * np.pi * (self.DL * Mpc_to_cm) ** 2 * mJy_to_cgs * cgs_to_Lsun

        return FtoL * flux


    def _get_filters(self):
        '''
        Load the filters.
        '''

        self.filters = get_filters(self.filter_labels, self.wave_grid_obs, self.path_to_filters)


    def _get_wave_obs(self):
        '''
        Compute the mean wavelength of the normalized filters.
        '''

        for i, label in enumerate(self.filter_labels):
            lam = trapz(self.wave_grid_obs * self.filters[label], self.wave_grid_obs)
            self.wave_obs[i] = lam


    def _setup_stellar(self):
        '''
        Initialize SFH model and stellar population.
        '''

        if (self.SFH_type == 'Piecewise-Constant'):
            self.sfh = PiecewiseConstSFH(self.ages)
            step=True
        elif (self.SFH_type == 'Delayed-Exponential'):
            self.sfh = DelayedExponentialSFH(self.ages)
            step=False
        else:
            raise ValueError("SFH type (%s) not understood." % (self.SFH_type))

        self.stars = StellarModel(self.filter_labels, self.redshift, age=self.ages,
                                  Z_met=0.020, step=step, wave_grid=self.wave_grid_rest)


    def _setup_dust_att(self):
        '''
        Initialize dust attenuation model.
        '''

        if (self.atten_type == 'Calzetti'):
            self.atten = CalzettiAtten(self.wave_grid_rest)
        elif (self.atten_type == 'Modified-Calzetti'):
            self.atten = ModifiedCalzettiAtten(self.wave_grid_rest)
        elif ((self.atten_type is None) or (self.atten_type == 'None')):
            self.atten = None
        else:
            raise ValueError("Atten type (%s) not understood." % (self.atten_type))

    def _setup_dust_em(self):
        '''
        Initialize dust emission model.
        '''

        self.dust = DustModel(self.filter_labels, self.redshift)

    def _setup_agn(self):
        '''
        Initialize AGN emission model.
        '''

        self.agn = AGNModel(self.filter_labels, self.redshift, wave_grid=self.wave_grid_rest)

    def _setup_xray_absorption(self):
        '''
        Initialize X-ray absorption model.
        '''

        if (self.xray_abs_type == 'tbabs'):
            self.xray_abs_intr = Tbabs(wave=self.xray_wave_grid_rest)
            self.xray_abs_gal = Tbabs(wave=self.xray_wave_grid_obs)
        elif (self.xray_abs_type == 'phabs'):
            self.xray_abs_intr = Phabs(wave=self.xray_wave_grid_rest)
            self.xray_abs_gal = Phabs(wave=self.xray_wave_grid_obs)
        else:
            raise ValueError("X-ray absorption type (%s) not understood." % (self.xray_abs_type))

    def _setup_xray_stellar(self, xray_arf, xray_exposure):
        '''
        Initialize stellar X-ray emission model.
        '''

        self.xray_stellar_em = StellarPlaw(self.filter_labels, xray_arf, xray_exposure,
                                           self.redshift, lum_dist=self.DL,
                                           wave_grid=self.xray_wave_grid_rest)

        # if (self.xray_em_type == 'Xray-Plaw'):
        #     self.xray_em = XrayPlaw(self.filter_labels, xray_arf, xray_exposure,
        #                             self.redshift, lum_dist=self.DL,
        #                             wave_grid=xray_wave_grid)
        # elif (self.xray_em_type == 'Xray-Plaw-Expcut'):
        #     self.xray_em = XrayPlawExpcut(self.filter_labels, xray_arf, xray_exposure,
        #                                   self.redshift, lum_dist=self.DL,
        #                                   wave_grid=xray_wave_grid)
        # else:
        #     raise ValueError("X-ray emission type (%s) not understood." % (self.xray_em_type))

        # self.xray_abs = None

    def _setup_xray_agn(self, xray_arf, xray_exposure):
        '''
        Initialize AGN X-ray emission model.
        '''

        if (self.xray_agn_em_type == 'AGN-Plaw'):
            self.xray_agn_em = AGNPlaw(self.filter_labels, xray_arf, xray_exposure,
                                       self.redshift, lum_dist=self.DL,
                                       wave_grid=self.xray_wave_grid_rest)
        elif (self.xray_agn_em_type == 'QSOSED'):
            #raise NotImplementedError('QSOSED model not implemented yet.')
            self.xray_agn_em = Qsosed(self.filter_labels, xray_arf, xray_exposure,
                                      self.redshift, lum_dist=self.DL,
                                      wave_grid=self.xray_wave_grid_rest)
        else:
            raise ValueError("X-ray emission type (%s) not understood." % (self.xray_agn_em_type))

    def print_params(self, verbose=False):
        '''Print all the parameters of the current model.

        If ``verbose``, print a nicely formatted table
        of the models, their parameters, and the description
        of the parameters.
        Otherwise, just print the names of the parameters.
        '''

        if (verbose):
            for mod in self.model_components:
                if (mod is not None):
                    print('')
                    print('============================')
                    print(mod.model_name)
                    print('============================')
                    mod_table = Table()
                    mod_table['Parameter'] = mod.param_names
                    mod_table['Lo'] = mod.param_bounds[:,0]
                    mod_table['Hi'] = mod.param_bounds[:,1]
                    mod_table['Description'] = mod.param_descr
                    #print(mod_table)
                    ascii.write(mod_table, format='fixed_width_two_line')
        else:
            for mod in self.model_components:
                if (mod is not None):
                    print(mod.param_names)

        print('')
        print('Total parameters: %d' % (self.Nparams))


    def get_model_lnu_hires(self, params, stepwise=False):
        '''Construct the high-resolution spectral model.

        Parameters
        ----------
        params : np.ndarray(Nmodels, Nparams) or np.ndarray(Nparams)
            An array of model parameters. For purposes of vectorization
            this can be a 2D array, where the first dimension cycles over
            different sets of parameters.
        stepwise : bool
            If true, this function returns the spectral model as a function
            of stellar age.

        Returns
        -------
        lnu_processed : np.ndarray(Nmodels, Nwave) or np.ndarray(Nmodels, Nwave, Nages)
            High resolution spectral model including the effects of ISM dust.
        lnu_intrinsic : np.ndarray(Nmodels, Nwave) or np.ndarray(Nmodels, Nwave, Nages)
            High resolution spectral model not including the effects of ISM dust.

        '''

        #sfh_shape = sfh.shape # expecting ndarray(Nmodels, Nsteps)
        param_shape = params.shape # expecting ndarray(Nmodels, Nparams)

        # if (len(sfh_shape) == 1):
        #     sfh = sfh.reshape(1, sfh.size)
        #     sfh_shape = sfh.shape

        if (len(param_shape) == 1):
            params = params.reshape(1, params.size)
            param_shape = params.shape

        Nmodels = param_shape[0]
        #Nsteps = sfh_shape[1]
        Nparams = param_shape[1]

        #assert (Nmodels == param_shape[0]), 'Number of SFHs must correspond to number of parameter sets for vectorization.'
        assert (Nparams == self.Nparams), 'Number of provided parameters (%d) must match the total number of parameters expected by the model (%d). Check Lightning.print_params().' % (Nparams, self.Nparams)
        #assert (Nsteps == self.Nages), 'Number of steps in provided SFHs must correpond to number of stellar ages in model.'
        #assert Nparams == 3

        # Chunk up parameter array -- eventually this ought to be a dict or something
        sfh_params = params[:, 0:self.sfh.Nparams]
        i = self.sfh.Nparams
        if (self.atten is not None):
            atten_params = params[:,i:i + self.atten.Nparams]
            i += self.atten.Nparams
        if (self.dust is not None):
            dust_params = params[:,i:i + self.dust.Nparams]
            i += self.dust.Nparams
        if (self.agn is not None):
            agn_params = params[:,i:i + self.agn.Nparams]
            i += self.agn.Nparams
        if (self.xray_stellar_em is not None):
            st_xray_params = params[:,i:i + self.xray_stellar_em.Nparams]
            i += self.xray_stellar_em.Nparams
        if (self.xray_agn_em is not None):
            agn_xray_params = params[:,i:i + self.xray_agn_em.Nparams]
            i += self.xray_agn_em.Nparams

        # exptau = modified_calzetti(self.wave_grid_rest, params[:,0], params[:,1], np.zeros(Nmodels)) # ndarray(Nmodels, len(self.wave_grid_rest))
        # exptau_youngest = modified_calzetti(self.wave_grid_rest, params[:,0], params[:,1], params[:,2])

        expminustau = self.atten.evaluate(atten_params)

        if (Nmodels == 1):
            expminustau = expminustau.reshape(1,-1)
            #exptau_youngest = exptau.reshape(1,-1)


        lnu_stellar_attenuated, lnu_stellar_unattenuated, L_TIR_stellar = self.stars.get_model_lnu_hires(self.sfh,
                                                                                                         sfh_params,
                                                                                                         exptau=expminustau,
                                                                                                         stepwise=False)

        lnu_intrinsic = lnu_stellar_unattenuated
        lnu_processed = lnu_stellar_attenuated

        if (self.dust is not None):
            lnu_dust, Lbol_dust = self.dust.get_model_lnu_hires(dust_params)
            # Dust model comes out at native resolution; we interpolate it to whatever our resolution is here.
            finterp_dust = interp1d(self.dust.wave_grid_obs, lnu_dust, bounds_error=False, fill_value=0)
            lnu_dust_interp = finterp_dust(self.wave_grid_obs)
            lnu_processed = lnu_processed + L_TIR_stellar[:,None] * lnu_dust_interp / Lbol_dust[:,None]

        if (self.agn is not None):

            lnu_agn = self.agn.get_model_lnu_hires(agn_params, exptau=expminustau)

            if (self.xray_agn_em_type == 'QSOSED'):
                #raise NotImplementedError
                # Calculate L2500 from the QSOSED model and the L2500 of the SKIRTOR model
                L2500_qsosed = self.xray_agn_em.get_model_L2500(agn_xray_params)
                lnu_agn = L2500_qsosed[:,None] * lnu_agn / (10 ** agn_params[:,0][:,None] * self.agn.L2500_norm[0,0])

            lnu_processed = lnu_processed + lnu_agn

        # if ((self.xray_stellar_em is not None) or (self.xray_agn_em is not None)):
        #
        #     return_xray = True
        #
        #     lnu_xray = np.zeros((Nmodels, len(self.wave_grid_rest)))
        #
        #     if (self.xray_stellar_em is not None):
        #         lnu_st_xray = self.xray_stellar_em.get_model_lnu_hires(st_xray_params, self.stars, self.sfh,
        #                                                                sfh_params, exptau=None)
        #         lnu_xray += lnu_st_xray
        #     if (self.xray_agn_em is not None):
        #         lnu_agn_xray = self.xray_agn_em.get_model_lnu_hires(agn_xray_params, self.agn, agn_params, exptau=None)
        #         lnu_xray += lnu_agn_xray
        #
        # else:
        #
        #     return_xray = False

        # if stepwise:
        #     if (Nmodels == 1):
        #         steps_lnu_unattenuated = steps_lnu_unattenuated.reshape(Nsteps,-1)
        #         steps_lnu_attenuated = steps_lnu_attenuated.reshape(Nsteps,-1)
        #
        #     return steps_lnu_attenuated, steps_lnu_unattenuated
        # else:
        #     lnu_unattenuated = np.sum(steps_lnu_unattenuated, axis=1)
        #     lnu_attenuated = np.sum(steps_lnu_attenuated, axis=1)
        #
        #     if (Nmodels == 1):
        #         lnu_unattenuated = lnu_unattenuated.flatten()
        #         lnu_attenuated = lnu_attenuated.flatten()
        #
        #     return lnu_attenuated, lnu_unattenuated
        #

        # if (return_xray):
        #     if (Nmodels == 1):
        #         lnu_processed = lnu_processed.flatten()
        #         lnu_intrinsic = lnu_intrinsic.flatten()
        #         lnu_xray = lnu_xray.flatten()
        #
        #     return lnu_processed, lnu_intrinsic, lnu_xray
        #
        #
        # else:
        #     if (Nmodels == 1):
        #         lnu_processed = lnu_processed.flatten()
        #         lnu_intrinsic = lnu_intrinsic.flatten()
        #
        #     return lnu_processed, lnu_intrinsic

        if (Nmodels == 1):
            lnu_processed = lnu_processed.flatten()
            lnu_intrinsic = lnu_intrinsic.flatten()

        return lnu_processed, lnu_intrinsic

    def get_xray_model_lnu_hires(self, params):
        '''Construct the high-resolution X-ray spectral model.

        Parameters
        ----------
        params : np.ndarray(Nmodels, Nparams) or np.ndarray(Nparams)
            An array of model parameters. For purposes of vectorization
            this can be a 2D array, where the first dimension cycles over
            different sets of parameters.
        stepwise : bool
            If true, this function returns the spectral model as a function
            of stellar age.

        Returns
        -------
        lnu_absorbed: np.ndarray(Nmodels, Nwave) or np.ndarray(Nmodels, Nwave, Nages)
            High resolution spectral model including the effects of the chosen absorption model.
        lnu_unabsorbed : np.ndarray(Nmodels, Nwave) or np.ndarray(Nmodels, Nwave, Nages)
            High resolution spectral model not including the effects of the chosen absorption model.

        '''

        param_shape = params.shape # expecting ndarray(Nmodels, Nparams)

        if (len(param_shape) == 1):
            params = params.reshape(1, params.size)
            param_shape = params.shape

        Nmodels = param_shape[0]
        Nparams = param_shape[1]

        assert (Nparams == self.Nparams), 'Number of provided parameters (%d) must match the total number of parameters expected by the model (%d). Check Lightning.print_params().' % (Nparams, self.Nparams)

        # Chunk up parameter array -- eventually this ought to be a dict or something
        sfh_params = params[:, 0:self.sfh.Nparams]
        i = self.sfh.Nparams
        if (self.atten is not None):
            atten_params = params[:,i:i + self.atten.Nparams]
            i += self.atten.Nparams
        if (self.dust is not None):
            dust_params = params[:,i:i + self.dust.Nparams]
            i += self.dust.Nparams
        if (self.agn is not None):
            agn_params = params[:,i:i + self.agn.Nparams]
            i += self.agn.Nparams
        if (self.xray_stellar_em is not None):
            st_xray_params = params[:,i:i + self.xray_stellar_em.Nparams]
            i += self.xray_stellar_em.Nparams
        if (self.xray_agn_em is not None):
            agn_xray_params = params[:,i:i + self.xray_agn_em.Nparams]
            i += self.xray_agn_em.Nparams
        if (self.xray_abs_intr is not None):
            xray_abs_params = params[:,i:i + self.xray_abs_intr.Nparams]
            i += self.xray_abs_intr.Nparams

        # lnu_xray_intr = np.zeros((Nmodels, len(self.xray_wave_grid_rest)))
        # #lnu_xray_abs = np.zeros((Nmodels, len(self.xray_wave_grid_rest)))

        lnu_xray_unabs = np.zeros((Nmodels, len(self.xray_wave_grid_rest)))
        lnu_xray_abs = np.zeros((Nmodels, len(self.xray_wave_grid_rest)))

        if (self.xray_abs_type not in ['None', None]):
            expminustau_gal = self.xray_abs_gal.evaluate(self.galactic_NH)
            NH_stellar = 22.4 * self.atten.get_AV(atten_params)
            if ((self.xray_stellar_em is not None) and (self.xray_agn_em is not None)):
                expminustau_agn = self.xray_abs_intr.evaluate(xray_abs_params)
                expminustau_stellar = self.xray_abs_intr.evaluate(NH_stellar)
            elif (self.xray_stellar_em is not None):
                expminustau_agn = np.ones_like((Nmodels, self.xray_wave_grid_rest))
                expminustau_stellar = self.xray_abs_intr.evaluate(xray_abs_params)
            elif (self.xray_agn_em is not None):
                expminustau_agn = self.xray_abs_intr.evaluate(xray_abs_params)
                expminustau_stellar = np.ones_like((Nmodels, self.xray_wave_grid_rest))
        else:
            expminustau_gal = np.ones_like(self.xray_wave_grid_rest)
            expminustau_stellar = np.ones_like((Nmodels, self.xray_wave_grid_rest))
            expminustau_agn = np.ones_like((Nmodels, self.xray_wave_grid_rest))

        if (Nmodels == 1):
            expminustau_stellar = expminustau_stellar.reshape(1,-1)
            expminustau_agn = expminustau_agn.reshape(1,-1)

        if (self.xray_stellar_em is not None):
            lnu_abs_tmp, lnu_unabs_tmp = self.xray_stellar_em.get_model_lnu_hires(st_xray_params,
                                                                                  self.stars,
                                                                                  self.sfh, sfh_params,
                                                                                  exptau=(expminustau_gal[None,:] * expminustau_stellar))

            lnu_xray_unabs += lnu_unabs_tmp
            lnu_xray_abs += lnu_abs_tmp

        if (self.xray_agn_em is not None):
            if (self.xray_agn_em_type == 'QSOSED'):
                lnu_abs_tmp, lnu_unabs_tmp = self.xray_agn_em.get_model_lnu_hires(agn_xray_params,
                                                                                  exptau=(expminustau_gal[None,:] * expminustau_agn))
            else:
                lnu_abs_tmp, lnu_unabs_tmp = self.xray_agn_em.get_model_lnu_hires(agn_xray_params,
                                                                                  self.agn,
                                                                                  agn_params,
                                                                                  exptau=(expminustau_gal[None,:] * expminustau_agn))

            lnu_xray_unabs += lnu_unabs_tmp
            lnu_xray_abs += lnu_abs_tmp

        # Absorption not in yet
        #lnu_xray_abs = lnu_xray_intr

        if (Nmodels == 1):
            lnu_xray_abs = lnu_xray_abs.flatten()
            lnu_xray_unabs = lnu_xray_unabs.flatten()

        return lnu_xray_abs, lnu_xray_unabs


    def get_model_components_lnu_hires(self, params, stepwise=False):
        '''Construct the individual components of the high-resolution spectral model.

        This function returns a dictionary (or an array, I haven't decided yet)
        containing the indiviudal model components interpolated to the same wavelength
        grid.

        Parameters
        ----------
        params : np.ndarray(Nmodels, Nparams) or np.ndarray(Nparams)
            An array of model parameters. For purposes of vectorization
            this can be a 2D array, where the first dimension cycles over
            different sets of parameters.
        stepwise : bool
            If true, this function returns the spectral model as a function
            of stellar age.

        Returns
        -------
        hires_models : dict
            Keys are {'stellar_attenuated', 'stellar_unattenuated', 'attenuation', 'dust', 'agn'}
            where 'dust' and 'agn' are only included if the model includes these components. Each key
            points to a numpy array containing the high-resolution models.

        '''

        #sfh_shape = sfh.shape # expecting ndarray(Nmodels, Nsteps)
        param_shape = params.shape # expecting ndarray(Nmodels, Nparams)

        if (len(param_shape) == 1):
            params = params.reshape(1, params.size)
            param_shape = params.shape

        Nmodels = param_shape[0]
        Nparams = param_shape[1]

        assert (Nparams == self.Nparams), 'Number of provided parameters (%d) must match the total number of parameters expected by the model (%d). Check Lightning.print_params().' % (Nparams, self.Nparams)

        # Chunk up parameter array -- eventually this ought to be a dict or something
        sfh_params = params[:, 0:self.sfh.Nparams]
        i = self.sfh.Nparams
        if (self.atten is not None):
            atten_params = params[:,i:i + self.atten.Nparams]
            i += self.atten.Nparams
        if (self.dust is not None):
            dust_params = params[:,i:i + self.dust.Nparams]
            i += self.dust.Nparams
        if (self.agn is not None):
            agn_params = params[:,i:i + self.agn.Nparams]

        # exptau = modified_calzetti(self.wave_grid_rest, params[:,0], params[:,1], np.zeros(Nmodels)) # ndarray(Nmodels, len(self.wave_grid_rest))
        # exptau_youngest = modified_calzetti(self.wave_grid_rest, params[:,0], params[:,1], params[:,2])

        expminustau = self.atten.evaluate(atten_params)

        if (Nmodels == 1):
            expminustau = expminustau.reshape(1,-1)
            #exptau_youngest = exptau.reshape(1,-1)

        hires_models = dict()

        lnu_stellar_attenuated, lnu_stellar_unattenuated, L_TIR_stellar = self.stars.get_model_lnu_hires(self.sfh,
                                                                                                         sfh_params,
                                                                                                         exptau=expminustau,
                                                                                                         stepwise=False)

        hires_models['stellar_attenuated'] = lnu_stellar_attenuated
        hires_models['stellar_unattenuated'] = lnu_stellar_unattenuated
        hires_models['attenuation'] = expminustau

        if (self.dust is not None):
            lnu_dust_native, Lbol_dust = self.dust.get_model_lnu_hires(dust_params)
            # Dust model comes out at native resolution; we interpolate it to whatever our resolution is here.
            finterp_dust = interp1d(self.dust.wave_grid_obs, lnu_dust_native, bounds_error=False, fill_value=0)
            lnu_dust_interp = finterp_dust(self.wave_grid_obs)
            lnu_dust = L_TIR_stellar[:,None] * lnu_dust_interp / Lbol_dust[:,None]
            hires_models['dust'] = lnu_dust

        if (self.agn is not None):
            lnu_agn = self.agn.get_model_lnu_hires(agn_params, exptau=expminustau)

            if (self.xray_agn_em_type == 'QSOSED'):
                # Calculate L2500 from the QSOSED model and the L2500 of the SKIRTOR model
                L2500_qsosed = self.xray_agn_em.get_model_L2500(agn_xray_params)
                lnu_agn = L2500_qsosed[:,None] * lnu_agn / (10 ** agn_params[:,0][:,None] * self.agn.L2500_norm[0,0])

            hires_models['agn'] = lnu_agn

        if (Nmodels == 1):
            for key in hires_models: hires_models[key] = hires_models[key].flatten()

        return hires_models


    def get_model_lnu(self, params, stepwise=False):
        '''Construct the low-resolution SED model.

        Parameters
        ----------
        params : np.ndarray(Nmodels, Nparams) or np.ndarray(Nparams)
            An array of model parameters. For purposes of vectorization
            this can be a 2D array, where the first dimension cycles over
            different sets of parameters.
        stepwise : bool
            If true, this function returns the spectral model as a function
            of stellar age.

        Returns
        -------
        lnu_processed : np.ndarray(Nmodels, Nwave) or np.ndarray(Nmodels, Nwave, Nages)
            Model including the effects of ISM dust, convolved with the filters.
        lnu_intrinsic : np.ndarray(Nmodels, Nwave) or np.ndarray(Nmodels, Nwave, Nages)
            Model not including the effects of ISM dust, convolved with the filters.

        '''

        #sfh_shape = sfh.shape # expecting ndarray(Nmodels, Nsteps)
        param_shape = params.shape # expecting ndarray(Nmodels, Nparams)

        # if (len(sfh_shape) == 1):
        #     sfh = sfh.reshape(1, sfh.size)
        #     sfh_shape = sfh.shape

        if (len(param_shape) == 1):
            params = params.reshape(1, params.size)
            param_shape = params.shape

        Nmodels = param_shape[0]
        #Nages = sfh_shape[1]
        Nparams = param_shape[1]

        #assert (Nmodels == param_shape[0]), 'Number of SFHs must correspond to number of parameter sets for vectorization.'
        #assert (Nages == self.Nages), 'Number of steps in provided SFHs must correpond to number of stellar ages in model.'
        assert (Nparams == self.Nparams), 'Number of provided parameters (%d) must match the total number of parameters expected by the model (%d). Check Lightning.print_params().' % (Nparams, self.Nparams)

        lnu_hires = self.get_model_lnu_hires(params)

        lnu_processed_hires = lnu_hires[0]
        lnu_intrinsic_hires = lnu_hires[1]

        lnu_processed = np.zeros((Nmodels, self.Nfilters))
        lnu_intrinsic = np.zeros((Nmodels, self.Nfilters))

        for i, filter_label in enumerate(self.filters):
            # Recall that the filters are normalized to 1 when integrated against wave_grid_obs
            # so we can integrate with that to get the mean Lnu in each band.
            lnu_processed[:,i] = trapz(self.filters[filter_label][None,:] * lnu_processed_hires, self.wave_grid_obs, axis=-1)
            lnu_intrinsic[:,i] = trapz(self.filters[filter_label][None,:] * lnu_intrinsic_hires, self.wave_grid_obs, axis=-1)


        if (Nmodels == 1):
            lnu_processed = lnu_processed.flatten()
            lnu_intrinsic = lnu_intrinsic.flatten()

        return lnu_processed, lnu_intrinsic

    def get_xray_model_lnu(self, params):
        '''Construct the low-resolution X-ray SED model.

        Parameters
        ----------
        params : np.ndarray(Nmodels, Nparams) or np.ndarray(Nparams)
            An array of model parameters. For purposes of vectorization
            this can be a 2D array, where the first dimension cycles over
            different sets of parameters.

        Returns
        -------
        lnu_absorbed : np.ndarray(Nmodels, Nwave) or np.ndarray(Nmodels, Nwave, Nages)
            Model including the effects of the chosen absorption model, convolved with the filters.
        lnu_unabsorbed : np.ndarray(Nmodels, Nwave) or np.ndarray(Nmodels, Nwave, Nages)
            Model not including the effects of the chosen absorption model, convolved with the filters.

        '''

        #sfh_shape = sfh.shape # expecting ndarray(Nmodels, Nsteps)
        param_shape = params.shape # expecting ndarray(Nmodels, Nparams)

        # if (len(sfh_shape) == 1):
        #     sfh = sfh.reshape(1, sfh.size)
        #     sfh_shape = sfh.shape

        if (len(param_shape) == 1):
            params = params.reshape(1, params.size)
            param_shape = params.shape

        Nmodels = param_shape[0]
        #Nages = sfh_shape[1]
        Nparams = param_shape[1]

        #assert (Nmodels == param_shape[0]), 'Number of SFHs must correspond to number of parameter sets for vectorization.'
        #assert (Nages == self.Nages), 'Number of steps in provided SFHs must correpond to number of stellar ages in model.'
        assert (Nparams == self.Nparams), 'Number of provided parameters (%d) must match the total number of parameters expected by the model (%d). Check Lightning.print_params().' % (Nparams, self.Nparams)

        # Chunk up parameter array -- eventually this ought to be a dict or something
        sfh_params = params[:, 0:self.sfh.Nparams]
        i = self.sfh.Nparams
        if (self.atten is not None):
            atten_params = params[:,i:i + self.atten.Nparams]
            i += self.atten.Nparams
        if (self.dust is not None):
            dust_params = params[:,i:i + self.dust.Nparams]
            i += self.dust.Nparams
        if (self.agn is not None):
            agn_params = params[:,i:i + self.agn.Nparams]
            i += self.agn.Nparams
        if (self.xray_stellar_em is not None):
            st_xray_params = params[:,i:i + self.xray_stellar_em.Nparams]
            i += self.xray_stellar_em.Nparams
        if (self.xray_agn_em is not None):
            agn_xray_params = params[:,i:i + self.xray_agn_em.Nparams]
            i += self.xray_agn_em.Nparams
        if (self.xray_abs_intr is not None):
            xray_abs_params = params[:,i:i + self.xray_abs_intr.Nparams]
            i += self.xray_abs_intr.Nparams

        lnu_xray_unabs = np.zeros((Nmodels, len(self.filter_labels)))
        lnu_xray_abs = np.zeros((Nmodels, len(self.filter_labels)))

        if (self.xray_abs_type not in ['None', None]):
            expminustau_gal = self.xray_abs_gal.evaluate(self.galactic_NH)
            NH_stellar = 22.4 * self.atten.get_AV(atten_params)
            if ((self.xray_stellar_em is not None) and (self.xray_agn_em is not None)):
                expminustau_agn = self.xray_abs_intr.evaluate(xray_abs_params)
                expminustau_stellar = self.xray_abs_intr.evaluate(NH_stellar)
            elif (self.xray_stellar_em is not None):
                expminustau_agn = np.ones_like((Nmodels, self.xray_wave_grid_rest))
                expminustau_stellar = self.xray_abs_intr.evaluate(xray_abs_params)
            elif (self.xray_agn_em is not None):
                expminustau_agn = self.xray_abs_intr.evaluate(xray_abs_params)
                expminustau_stellar = np.ones_like((Nmodels, self.xray_wave_grid_rest))
        else:
            expminustau_gal = np.ones_like(self.xray_wave_grid_rest)
            expminustau_stellar = np.ones_like((Nmodels, self.xray_wave_grid_rest))
            expminustau_agn = np.ones_like((Nmodels, self.xray_wave_grid_rest))

        if (Nmodels == 1):
            expminustau_stellar = expminustau_stellar.reshape(1,-1)
            expminustau_agn = expminustau_agn.reshape(1,-1)

        if (self.xray_stellar_em is not None):
            lnu_abs_tmp, lnu_unabs_tmp = self.xray_stellar_em.get_model_lnu(st_xray_params,
                                                                self.stars,
                                                                self.sfh, sfh_params,
                                                                exptau=(expminustau_gal[None,:] * expminustau_stellar))
            lnu_xray_unabs += lnu_unabs_tmp
            lnu_xray_abs += lnu_abs_tmp

        if (self.xray_agn_em is not None):
            if (self.xray_agn_em_type == 'QSOSED'):
                lnu_abs_tmp, lnu_unabs_tmp = self.xray_agn_em.get_model_lnu(agn_xray_params,
                                                                            exptau=(expminustau_gal[None,:] * expminustau_agn))
            else:
                lnu_abs_tmp, lnu_unabs_tmp = self.xray_agn_em.get_model_lnu(agn_xray_params,
                                                                            self.agn,
                                                                            agn_params,
                                                                            exptau=(expminustau_gal[None,:] * expminustau_agn))
            lnu_xray_unabs += lnu_unabs_tmp
            lnu_xray_abs += lnu_abs_tmp

        if (Nmodels == 1):
            lnu_xray_abs = lnu_xray_abs.flatten()
            lnu_xray_unabs = lnu_xray_unabs.flatten()

        return lnu_xray_abs, lnu_xray_unabs


    def get_xray_model_counts(self, params):
        '''Construct the low-resolution X-ray instrumental SED.

        Parameters
        ----------
        params : np.ndarray(Nmodels, Nparams) or np.ndarray(Nparams)
            An array of model parameters. For purposes of vectorization
            this can be a 2D array, where the first dimension cycles over
            different sets of parameters.

        Returns
        -------
        counts_absorbed : np.ndarray(Nmodels, Nwave) or np.ndarray(Nmodels, Nwave, Nages)
            Model including the effects of the chosen absorption model, convolved with the filters.
        counts_unabsorbed : np.ndarray(Nmodels, Nwave) or np.ndarray(Nmodels, Nwave, Nages)
            Model not including the effects of the chosen absorption model, convolved with the filters.

        '''

        #sfh_shape = sfh.shape # expecting ndarray(Nmodels, Nsteps)
        param_shape = params.shape # expecting ndarray(Nmodels, Nparams)

        # if (len(sfh_shape) == 1):
        #     sfh = sfh.reshape(1, sfh.size)
        #     sfh_shape = sfh.shape

        if (len(param_shape) == 1):
            params = params.reshape(1, params.size)
            param_shape = params.shape

        Nmodels = param_shape[0]
        #Nages = sfh_shape[1]
        Nparams = param_shape[1]

        #assert (Nmodels == param_shape[0]), 'Number of SFHs must correspond to number of parameter sets for vectorization.'
        #assert (Nages == self.Nages), 'Number of steps in provided SFHs must correpond to number of stellar ages in model.'
        assert (Nparams == self.Nparams), 'Number of provided parameters (%d) must match the total number of parameters expected by the model (%d). Check Lightning.print_params().' % (Nparams, self.Nparams)

        # Chunk up parameter array -- eventually this ought to be a dict or something
        sfh_params = params[:, 0:self.sfh.Nparams]
        i = self.sfh.Nparams
        if (self.atten is not None):
            atten_params = params[:,i:i + self.atten.Nparams]
            i += self.atten.Nparams
        if (self.dust is not None):
            dust_params = params[:,i:i + self.dust.Nparams]
            i += self.dust.Nparams
        if (self.agn is not None):
            agn_params = params[:,i:i + self.agn.Nparams]
            i += self.agn.Nparams
        if (self.xray_stellar_em is not None):
            st_xray_params = params[:,i:i + self.xray_stellar_em.Nparams]
            i += self.xray_stellar_em.Nparams
        if (self.xray_agn_em is not None):
            agn_xray_params = params[:,i:i + self.xray_agn_em.Nparams]
            i += self.xray_agn_em.Nparams
        if (self.xray_abs_intr is not None):
            xray_abs_params = params[:,i:i + self.xray_abs_intr.Nparams]
            i += self.xray_abs_intr.Nparams

        #counts_xray_unabs = np.zeros((Nmodels, len(self.filter_labels)))
        counts_xray_abs = np.zeros((Nmodels, len(self.filter_labels)))

        if (self.xray_abs_type not in ['None', None]):
            expminustau_gal = self.xray_abs_gal.evaluate(self.galactic_NH)
            NH_stellar = 22.4 * self.atten.get_AV(atten_params)
            if ((self.xray_stellar_em is not None) and (self.xray_agn_em is not None)):
                expminustau_agn = self.xray_abs_intr.evaluate(xray_abs_params)
                expminustau_stellar = self.xray_abs_intr.evaluate(NH_stellar)
            elif (self.xray_stellar_em is not None):
                expminustau_agn = np.ones_like((Nmodels, self.xray_wave_grid_rest))
                expminustau_stellar = self.xray_abs_intr.evaluate(xray_abs_params)
            elif (self.xray_agn_em is not None):
                expminustau_agn = self.xray_abs_intr.evaluate(xray_abs_params)
                expminustau_stellar = np.ones_like((Nmodels, self.xray_wave_grid_rest))
        else:
            expminustau_gal = np.ones_like(self.xray_wave_grid_rest)
            expminustau_stellar = np.ones_like((Nmodels, self.xray_wave_grid_rest))
            expminustau_agn = np.ones_like((Nmodels, self.xray_wave_grid_rest))

        if (Nmodels == 1):
            expminustau_stellar = expminustau_stellar.reshape(1,-1)
            expminustau_agn = expminustau_agn.reshape(1,-1)

        if (self.xray_stellar_em is not None):
            counts_abs_tmp = self.xray_stellar_em.get_model_counts(st_xray_params,
                                                                   self.stars,
                                                                   self.sfh, sfh_params,
                                                                   exptau=(expminustau_gal[None,:] * expminustau_stellar))
            #counts_xray_unabs += counts_unabs_tmp
            counts_xray_abs += counts_abs_tmp

        if (self.xray_agn_em is not None):
            if (self.xray_agn_em_type == 'QSOSED'):
                counts_abs_tmp = self.xray_agn_em.get_model_counts(agn_xray_params,
                                                                   exptau=(expminustau_gal[None,:] * expminustau_agn))
            else:
                counts_abs_tmp = self.xray_agn_em.get_model_counts(agn_xray_params,
                                                                   self.agn,
                                                                   agn_params,
                                                                   exptau=(expminustau_gal[None,:] * expminustau_agn))
            #counts_xray_unabs += counts_unabs_tmp
            counts_xray_abs += counts_abs_tmp

        if (Nmodels == 1):
            counts_xray_abs = counts_xray_abs.flatten()
            #counts_xray_unabs = counts_xray_unabs.flatten()

        return counts_xray_abs

    def get_model_likelihood(self, params, negative=True):
        '''Calculate the log-likelihood of the model under the given parameters.

        If ``negative`` flag is set (on by default), returns the negative log likelihood
        (i.e. chi2 / 2).

        Parameters
        ----------
        params : np.ndarray(Nmodels, Nparams)
            An array of the parameters expected by the model. See ``Lightning.print_params()`` for
            details on the current model parameters.
        negative : bool
            A flag setting whether the log probability or its opposite is returned (as e.g. when using
            a minimization method). (Default: ``True``)

        Returns
        -------
        log_like : np.ndarray(Nmodels,)
            The log of the likelihood.

        '''

        if ((self.Lnu_obs is None) or (self.Lnu_unc is None)):
            raise AttributeError('In order to calculate model likelihood, observed flux and uncertainty must be set.')

        lnu_model, _ = self.get_model_lnu(params, stepwise=False) # ndarray(Nmodels, Nfilters)

        # Add in the model contribution to the uncertainty in quadrature.
        total_unc2 = self.Lnu_unc[None,:]**2 + (lnu_model * self.model_unc[None,:])**2

        chi2 = np.nansum((lnu_model - self.Lnu_obs[None,:])**2 / total_unc2, axis=-1)

        if (self.xray_mode == 'flux'):

            lnu_xray, _ = self.get_xray_model_lnu(params)
            total_unc2 = self.Lnu_unc[None,:]**2 + (lnu_xray * self.model_unc[None,:])**2

            # The implicit assumption here is that all X-ray bands are NaN in 'lnu_model'
            # and that all non-X-ray bands are NaN in 'lnu_xray'
            chi2_xray = np.nansum((lnu_xray - self.Lnu_obs[None,:])**2 / total_unc2, axis=-1)
            chi2 += chi2_xray

            #print(chi2_xray[0:5])

        elif (self.xray_mode == 'counts'):

            #raise NotImplementedError("Haven't figured that out yet.")

            counts_xray = self.get_xray_model_counts(params)
            total_unc2 = self.xray_counts_unc[None, :]**2 + (counts_xray * self.model_unc[None,:])**2

            chi2_xray = np.nansum((counts_xray - self.xray_counts[None,:])**2 / total_unc2, axis=-1)
            chi2 += chi2_xray

        if(negative):
            return 0.5 * chi2
        else:
            return -0.5 * chi2


    def get_model_log_prob(self, params, priors=None, negative=True, p_bound=np.inf):
        '''Calculate the log-probability of the model under the given parameters.

        If ``negative`` flag is set (on by default), returns the negative log probability
        (i.e. chi2 / 2 + log(prior)).

        Parameters
        ----------
        params : np.ndarray(Nmodels, Nparams)
            An array of the parameters expected by the model. See ``Lightning.print_params()`` for
            details on the current model parameters.
        priors : list of Nparams callables
            Priors on the parameters.
        negative : bool
            A flag setting whether the log probability or its opposite is returned (as e.g. when using
            a minimization method). (Default: ``True``)
        p_bound : float
            The magnitude of the log probability for models outside of the parameter space.
            (Default: ``np.inf``)

        Returns
        -------
        log_prob : np.ndarray(Nmodels,)
            The log of the probability, prior * likelihood.

        '''

        if ((self.Lnu_obs is None) or (self.Lnu_unc is None)):
            raise AttributeError('In order to calculate model likelihood, observed flux and uncertainty must be set.')

        param_shape = params.shape # expecting ndarray(Nmodels, Nparams)

        if (len(param_shape) == 1):
            params = params.reshape(1, params.size)
            param_shape = params.shape

        Nmodels = param_shape[0]
        #Nsteps = sfh_shape[1]
        Nparams = param_shape[1]

        #ob_mask = np.zeros(Nmodels, dtype='bool')

        # ob_mask = np.any(sfh < 0, axis=1) # logical or across first axis
        # if(self.dust is None):
        #     par_bounds = np.array([[0.0, 3.0],
        #                            [-2.3, 0.4],
        #                            [0.0, 3.99]])
        # else:
        #     par_bounds = np.array([[0.0, 3.0],
        #                            [-2.3, 0.4],
        #                            [0.0, 3.99],
        #                            [-10.0, 4.0],
        #                            [0.1, 25.0],
        #                            [1.0e3, 3.0e5],
        #                            [0.0, 1.0],
        #                            [0.0047, 0.0458]])


        # for i, bounds in enumerate(par_bounds):
        #     if ((params[i] < min(bounds)) or (params[i] > max(bounds))):
        #         ob = True
        #
        #

        #ob_mask = ob_mask | (np.any(params < par_bounds[:,0][None,:], axis=1) | np.any(params > par_bounds[:,1][None,:], axis=1))
        ob_mask = self._check_bounds(params)
        ib_mask = np.logical_not(ob_mask)

        #log_prob = np.zeros(Nmodels)

        # Only bother doing the math if there's any math to do
        if(np.count_nonzero(ib_mask) > 0):

            log_prior = np.zeros(Nmodels)
            log_prior[ob_mask] = -1 * p_bound

            if priors is not None:
                assert (Nparams == len(priors)), "Number of priors (%d) does not match number of parameters in the model (%d)." % (len(priors), Nparams)
                prior_arr = 1 + np.zeros((np.count_nonzero(ib_mask), Nparams))
                for i,p in enumerate(priors):
                    if p is not None:
                        prior_arr[:,i] = p(params[ib_mask,i])
                log_prior[ib_mask] = np.log(np.prod(prior_arr, axis=1))
<<<<<<< HEAD
                #print(np.prod(prior_arr, axis=1)[0])
=======
>>>>>>> bf527108

            log_like = np.zeros(Nmodels)

            log_like[ib_mask] = self.get_model_likelihood(params[ib_mask,:], negative=False)

            log_prob = log_like + log_prior

            #print('log prior:', log_prior[0])
            #print('log like:', log_like[0])

        else:

            log_prob = np.zeros(Nmodels) - p_bound

        if (negative):

            return -1 * log_prob

        else:

            return log_prob

    def _check_bounds(self, params):
        '''
        Look at the parameters and make sure that none of
        them are out of bounds. As of right now, that doesn't
        mean outside of the prior range, that means outside the
        range where the model is defined or meaningful.

        This is gonna be kinda slow, I think. With more careful handling
        of the parameters it could be improved.
        '''

        param_shape = params.shape

        if (len(param_shape) == 1):
            params = params.reshape(1, params.size)
            param_shape = params.shape

        Nmodels = param_shape[0]
        Nparams = param_shape[1]
        assert (Nparams == self.Nparams), 'Number of provided parameters (%d) must match the total number of parameters expected by the model (%d). Check Lightning.print_params().' % (Nparams, self.Nparams)

        ob_mask = np.full((Nmodels, len(self.model_components)), False)

        # Chunk up parameter array -- eventually this ought to be a dict or something
        sfh_params = params[:, 0:self.sfh.Nparams]
        i = self.sfh.Nparams

        if (self.atten is not None):
            atten_params = params[:,i:i + self.atten.Nparams]
            i += self.atten.Nparams
        else:
            atten_params = None

        if (self.dust is not None):
            dust_params = params[:,i:i + self.dust.Nparams]
            i += self.dust.Nparams
        else:
            dust_params = None

        if (self.agn is not None):
            agn_params = params[:,i:i + self.agn.Nparams]
            i += self.agn.Nparams
        else:
            agn_params = None

        if (self.xray_stellar_em is not None):
            st_xray_params = params[:,i:i + self.xray_stellar_em.Nparams]
            i += self.xray_stellar_em.Nparams
        else:
            st_xray_params = None

        if (self.xray_agn_em is not None):
            agn_xray_params = params[:,i:i + self.xray_agn_em.Nparams]
            i += self.xray_agn_em.Nparams
        else:
            agn_xray_params = None

        if (self.xray_abs_type not in ['None', None]):
            xray_abs_params = params[:,i:i + self.xray_abs_intr.Nparams]
            i += self.xray_abs_intr.Nparams
        else:
            xray_abs_params = None

        p = [sfh_params, atten_params, dust_params, agn_params, st_xray_params, agn_xray_params, xray_abs_params]

        # print(sfh_params)
        # print(atten_params)
        # print(dust_params)

        #ob_idcs = (params < self.param_bounds[:,0][None,:]) | (params > self.param_bounds[:,1][None,:])

        for i in np.arange(len(self.model_components)):
            mod = self.model_components[i]
            if mod is not None:
                ob_mask[:,i] = np.any(mod._check_bounds(p[i]), axis=1)

        #print(ob_mask)

        return np.any(ob_mask, axis=1)


    def _fit_emcee(self, p0, **kwargs):
        '''
        Helper function to fit with emcee
        '''

        import emcee

        # if (self.dust is None):
        #     N_dim = self.Nsteps + 3
        # else:
        #     N_dim = self.Nsteps + 8

        Ndim = self.Nparams

        priors = kwargs['priors']
        Nwalkers = kwargs['Nwalkers']
        Nsteps = kwargs['Nsteps']

        try:
            const_dim = kwargs['const_dim']
            const_dim = np.array(const_dim)
            var_dim = np.logical_not(const_dim)
            Nconst_dim = np.count_nonzero(const_dim)
        except:
            const_dim = np.zeros(Ndim, dtype='bool')
            var_dim = np.logical_not(const_dim)
            Nconst_dim = 0

        if (const_dim is not None):
            const_vals = p0[0,const_dim]
            def log_prob_func(x):
                # We have to reconstruct the constant dimensions since they aren't
                # part of x
                Nmodels = x.shape[0]  # in the first iteration emcee samples the initial log prob for every walker at once;
                xx = np.zeros((Nmodels, Ndim)) # in subsequent iterations, it does teams of N_walkers/2
                xx[:,var_dim] = x
                xx[:,const_dim] = const_vals
                lnp = self.get_model_log_prob(xx, priors=priors, negative=False)
                # print('log prob:', lnp[0])
                # print('parameters:', xx[0,:])
                #print(lnp[:5])
                #print(x.shape, lnp.shape)
                return lnp

        else:
            def log_prob_func(x):
                lnp = self.get_model_log_prob(x, priors=priors, negative=False)
                #print(lnp[:5])
                return lnp

        #log_prob_func = lambda x: self.get_model_log_prob(x[:self.Nsteps], x[self.Nsteps:], negative=False)

        #N_burn = kwargs['N_burn']

        sampler = emcee.EnsembleSampler(Nwalkers, Ndim - Nconst_dim, log_prob_func, vectorize=True)

        #post_burn = sampler.run_mcmc(p0, N_burn)

        state = sampler.run_mcmc(p0[:,var_dim], Nsteps, progress=True)

        return sampler


    def _fit_simplex(self, p0, **kwargs):
        '''
        Helper function to fit with a minimizer.
        '''

        from scipy.optimize import minimize

        N_dim = self.Nsteps + 3

        try:
            const_dim = kwargs['const_dim']
            const_dim = np.array(const_dim)
            var_dim = np.logical_not(const_dim)
            N_const_dim = np.count_nonzero(const_dim)
        except:
            const_dim = np.zeros(N_dim, dtype='bool')
            var_dim = np.logical_not(const_dim)
            N_const_dim = 0
        # end try

        if (const_dim is not None):
            const_vals = p0[const_dim]
            def log_prob_func(x):
                Nmodels = x.shape[0]  # in the first iteration emcee samples the initial log prob for every walker at once;
                xx = np.zeros(N_dim) # in subsequent iterations, it does teams of N_walkers/2
                xx[var_dim] = x
                xx[const_dim] = const_vals
                return self.get_model_log_prob(xx[:self.Nsteps], xx[self.Nsteps:], negative=True, p_bound=1e6)

        else:
            def log_prob_func(x):
                return self.get_model_log_prob(x[:self.Nsteps], x[self.Nsteps:], negative=True, p_bound=1e6)

        res = minimize(log_prob_func, p0[var_dim], method='CG',
                       options={'disp': True, 'norm' : 2,
                                'maxiter': (N_dim - N_const_dim) * 500})

        return res


    def fit(self, p0, **kwargs):
        '''Fit the model to the data.

        Parameters
        ----------
        p0 : np.ndarray, (Nwalkers, Nparam), float32
            Initial parameters. In the case of the affine invariant MCMC
            sampler, this should be a 2D array initializing the entire ensemble.
        method : {'emcee', 'simplex'}
            Fitting method.

        Returns
        -------
        emcee ensemble sampler object or scipy.opt.minimize result, depending on
        ``method``.

        '''

        if ((self.Lnu_obs is None) or (self.Lnu_unc is None)):
            raise AttributeError('In order to fit model, observed flux and uncertainty must be set.')

        method = kwargs['method']

        if(method == 'emcee'):
            res = self._fit_emcee(p0, **kwargs)
        elif(method == 'simplex'):
            res = self._fit_simplex(p0, **kwargs)
        else:
            ValueError('Fitting method "%s" not recognized.' % (method))

        return res<|MERGE_RESOLUTION|>--- conflicted
+++ resolved
@@ -1461,10 +1461,6 @@
                     if p is not None:
                         prior_arr[:,i] = p(params[ib_mask,i])
                 log_prior[ib_mask] = np.log(np.prod(prior_arr, axis=1))
-<<<<<<< HEAD
-                #print(np.prod(prior_arr, axis=1)[0])
-=======
->>>>>>> bf527108
 
             log_like = np.zeros(Nmodels)
 
